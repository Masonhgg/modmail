--- conflicted
+++ resolved
@@ -203,11 +203,7 @@
             return await ctx.send('This is not a modmail thread.')
         user_id = int(ctx.channel.topic.split(': ')[1])
         user = self.get_user(user_id)
-<<<<<<< HEAD
         await user.send(f'**{ctx.author}** has closed this modmail session.')
-=======
-        await user.send(f'{ctx.author.name} has closed this modmail session.')
->>>>>>> a5d43b82
         await ctx.channel.delete()
 
     @commands.command()
