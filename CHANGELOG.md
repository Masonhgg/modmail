--- conflicted
+++ resolved
@@ -4,13 +4,12 @@
 The format is based on [Keep a Changelog](https://keepachangelog.com/en/1.0.0/),
 and this project adheres to [Semantic Versioning](https://semver.org/spec/v2.0.0.html).
 
+# v2.13.12
+### Added
+
+Added image link in title in case discord fails to embed an image.
+
 # v2.13.11
-<<<<<<< HEAD
-### Added
-
-Added image link in title in case discord fails to embed an image.
-
-=======
 
 ### Added
 - Introduced a new configuration variable `account_age` for setting a minimum account creation age.
@@ -21,7 +20,6 @@
 ### Changed
 - `block` reason cannot start with `System Message: ` as it is now reserved for internal user blocking.
 - `block`, like `close`, now support a block duration (temp blocking).
->>>>>>> 985d0c6e
 
 # v2.13.10
 
